--- conflicted
+++ resolved
@@ -1,11 +1,6 @@
 use serde_json::json;
-<<<<<<< HEAD
 use std::io::{Read, Write};
 use std::process::{Command, Child};
-use std::time::Duration;
-=======
-use std::process::Command;
->>>>>>> 7403a0ed
 use tokio::io::{AsyncReadExt, AsyncWriteExt};
 use tokio::net::TcpStream;
 use tokio::time::{sleep, Duration};
@@ -20,7 +15,6 @@
 #[tokio::test]
 #[ignore = "Requires nine-sdk-enclave binary from another package"]
 async fn test_enclave_roundtrip() -> Result<(), Box<dyn std::error::Error>> {
-<<<<<<< HEAD
     let mut enclave_process = start_enclave_process()?;
     
     // Ensure cleanup happens even if test fails
@@ -50,11 +44,6 @@
 fn start_enclave_process() -> Result<Child, Box<dyn std::error::Error>> {
     Command::new("cargo")
         .args(["run", "--bin", "nine-sdk-enclave"])
-=======
-    // Start the enclave process
-    let mut enclave = Command::new("cargo")
-        .args(["run", "-p", "nine-sdk-enclave", "--bin", "nine-sdk-enclave"])
->>>>>>> 7403a0ed
         .env("RUST_LOG", "debug")
         .spawn()
         .map_err(|e| Box::new(e) as Box<dyn std::error::Error>)
