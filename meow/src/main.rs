use std::error::Error;
use teloxide::{prelude::*, utils::command::BotCommands};
use nine_sdk::Transport;
mod keyboard;
mod commands;
mod constants;
mod handlers;
mod models;
mod processors;
mod services;
use std::sync::Arc;
use services::user_config_store::UserConfigStore;
use teloxide::Bot;
use teloxide::dispatching::{Dispatcher, UpdateFilterExt};
use teloxide::dptree;
use commands::CommandLoggedOut;
use handlers::callback_handler;

// Constants
const DEFAULT_DATABASE_PATH: &str = "purrbot.sqlite";
const DEFAULT_TCP_ADDRESS: &str = "127.0.0.1:5005";
const ENCLAVE_MODE_ENV_VAR: &str = "ENCLAVE_MODE";
const ENCLAVE_MODE_VALUE: &str = "enclave";

// Helper functions
fn is_enclave_mode() -> bool {
    std::env::var(ENCLAVE_MODE_ENV_VAR).as_deref() == Ok(ENCLAVE_MODE_VALUE)
}

fn create_tcp_transport(address: &str) -> Transport {
    match address.parse() {
        Ok(addr) => Transport::Tcp(addr),
        Err(_) => panic!("Invalid TCP address"),
    }
}

fn create_default_transport() -> Transport {
    create_tcp_transport(DEFAULT_TCP_ADDRESS)
}

fn create_enclave_transport() -> Transport {
    // For now, enclave transport is the same as default TCP transport
    create_tcp_transport(DEFAULT_TCP_ADDRESS)
}

fn determine_transport() -> Transport {
    if is_enclave_mode() {
        create_enclave_transport()
    } else {
        create_default_transport()
    }
}

#[tokio::main]
async fn main() -> Result<(), Box<dyn Error>> {
    pretty_env_logger::init();
    log::info!("PurrBot is purring...");

    // Initialize the SQLite user config store
    let config_store = Arc::new(UserConfigStore::new(DEFAULT_DATABASE_PATH)?);
    // Make it available globally if needed, or pass to handlers

    // Determine transport based on environment
<<<<<<< HEAD
    let transport = if std::env::var("USE_VSOCK").as_deref() == Ok("true") {
        // Parent instance always has CID 3 in Nitro Enclaves
        // The enclave will have a CID assigned (e.g., 16)
        let enclave_cid = std::env::var("ENCLAVE_CID")
            .unwrap_or_else(|_| "16".to_string())
            .parse::<u32>()
            .expect("Invalid ENCLAVE_CID");
        let port = std::env::var("VSOCK_PORT")
            .unwrap_or_else(|_| "5005".to_string())
            .parse::<u32>()
            .expect("Invalid VSOCK_PORT");
        
        log::info!("Using vsock transport to enclave: CID={}, Port={}", enclave_cid, port);
        
        #[cfg(feature = "vsock")]
        {
            Transport::Vsock { cid: enclave_cid, port }
        }
        #[cfg(not(feature = "vsock"))]
        {
            log::error!("vsock feature not enabled!");
            return Err("vsock feature not enabled".into());
        }
    } else {
        let addr = std::env::var("ENCLAVE_ADDRESS")
            .unwrap_or_else(|_| "127.0.0.1:5005".to_string());
        log::info!("Using TCP transport to enclave: {}", addr);
        Transport::Tcp(addr.parse().unwrap())
    };
=======
    let transport = determine_transport();
    log::info!("Using TCP transport");
>>>>>>> 22dabf2b

    let bot = Bot::from_env();

    // Register commands with Telegram
    bot.set_my_commands(CommandLoggedOut::bot_commands())
        .await?;
    log::info!("Commands registered successfully");

    let handler = dptree::entry()
        .branch(Update::filter_message().branch(dptree::endpoint({
            let config_store = Arc::clone(&config_store);
            move |bot, msg| {
                let config_store = Arc::clone(&config_store);
                async move { handlers::message_handler(bot, msg, config_store).await }
            }
        })))
        .branch(Update::filter_callback_query().branch(dptree::endpoint({
            let config_store = Arc::clone(&config_store);
            move |bot, q| {
                let config_store = Arc::clone(&config_store);
                async move { callback_handler(bot, q, config_store).await }
            }
        })));
    //.branch(Update::filter_inline_query().branch(dptree::endpoint(inline_query_handler)));

    Dispatcher::builder(bot, handler)
        .enable_ctrlc_handler()
        .build()
        .dispatch()
        .await;
    Ok(())
}

#[cfg(test)]
mod tests {
    use super::*;
    
    #[test]
    fn test_constants() {
        assert_eq!(DEFAULT_DATABASE_PATH, "purrbot.sqlite");
        assert_eq!(DEFAULT_TCP_ADDRESS, "127.0.0.1:5005");
        assert_eq!(ENCLAVE_MODE_ENV_VAR, "ENCLAVE_MODE");
        assert_eq!(ENCLAVE_MODE_VALUE, "enclave");
    }
    
    #[test]
    fn test_is_enclave_mode() {
        // Save original env
        let original = std::env::var(ENCLAVE_MODE_ENV_VAR).ok();
        
        // Test when env var is not set
        std::env::remove_var(ENCLAVE_MODE_ENV_VAR);
        assert!(!is_enclave_mode());
        
        // Test when env var is set to "enclave"
        std::env::set_var(ENCLAVE_MODE_ENV_VAR, "enclave");
        assert!(is_enclave_mode());
        
        // Test when env var is set to something else
        std::env::set_var(ENCLAVE_MODE_ENV_VAR, "not_enclave");
        assert!(!is_enclave_mode());
        
        // Test when env var is set to empty string
        std::env::set_var(ENCLAVE_MODE_ENV_VAR, "");
        assert!(!is_enclave_mode());
        
        // Test case sensitivity
        std::env::set_var(ENCLAVE_MODE_ENV_VAR, "ENCLAVE");
        assert!(!is_enclave_mode());
        
        // Restore original state
        match original {
            Some(val) => std::env::set_var(ENCLAVE_MODE_ENV_VAR, val),
            None => std::env::remove_var(ENCLAVE_MODE_ENV_VAR),
        }
    }
    
    #[test]
    fn test_create_tcp_transport() {
        let transport = create_tcp_transport("127.0.0.1:5005");
        match transport {
            Transport::Tcp(addr) => {
                assert_eq!(addr.to_string(), "127.0.0.1:5005");
            }
            _ => panic!("Expected TCP transport"),
        }
    }
    
    #[test]
    #[should_panic(expected = "Invalid TCP address")]
    fn test_create_tcp_transport_invalid_address() {
        create_tcp_transport("invalid:address:format");
    }
    
    #[test]
    fn test_create_default_transport() {
        let transport = create_default_transport();
        match transport {
            Transport::Tcp(addr) => {
                assert_eq!(addr.to_string(), DEFAULT_TCP_ADDRESS);
            }
            _ => panic!("Expected TCP transport"),
        }
    }
    
    #[test]
    fn test_create_enclave_transport() {
        let transport = create_enclave_transport();
        match transport {
            Transport::Tcp(addr) => {
                assert_eq!(addr.to_string(), DEFAULT_TCP_ADDRESS);
            }
            _ => panic!("Expected TCP transport"),
        }
    }
    
    #[test]
    fn test_determine_transport() {
        // Save original env
        let original = std::env::var(ENCLAVE_MODE_ENV_VAR).ok();
        
        // Test non-enclave mode
        std::env::remove_var(ENCLAVE_MODE_ENV_VAR);
        let transport = determine_transport();
        match transport {
            Transport::Tcp(addr) => {
                assert_eq!(addr.to_string(), DEFAULT_TCP_ADDRESS);
            }
            _ => panic!("Expected TCP transport"),
        }
        
        // Test enclave mode
        std::env::set_var(ENCLAVE_MODE_ENV_VAR, "enclave");
        let transport = determine_transport();
        match transport {
            Transport::Tcp(addr) => {
                assert_eq!(addr.to_string(), DEFAULT_TCP_ADDRESS);
            }
            _ => panic!("Expected TCP transport"),
        }
        
        // Restore original state
        match original {
            Some(val) => std::env::set_var(ENCLAVE_MODE_ENV_VAR, val),
            None => std::env::remove_var(ENCLAVE_MODE_ENV_VAR),
        }
    }
    
    #[test]
    fn test_create_config_store() {
        let config_store = UserConfigStore::new(DEFAULT_DATABASE_PATH).unwrap();
        assert_eq!(config_store.get_database_path(), DEFAULT_DATABASE_PATH);
    }
    
    #[test]
    fn test_main_function_exists() {
        // This is a simple test to ensure the main function exists
        // We can't actually test the main function since it's async and requires a running bot
        assert!(true);
    }
}<|MERGE_RESOLUTION|>--- conflicted
+++ resolved
@@ -61,7 +61,6 @@
     // Make it available globally if needed, or pass to handlers
 
     // Determine transport based on environment
-<<<<<<< HEAD
     let transport = if std::env::var("USE_VSOCK").as_deref() == Ok("true") {
         // Parent instance always has CID 3 in Nitro Enclaves
         // The enclave will have a CID assigned (e.g., 16)
@@ -85,16 +84,11 @@
             log::error!("vsock feature not enabled!");
             return Err("vsock feature not enabled".into());
         }
+    } else if is_enclave_mode() {
+        create_enclave_transport()
     } else {
-        let addr = std::env::var("ENCLAVE_ADDRESS")
-            .unwrap_or_else(|_| "127.0.0.1:5005".to_string());
-        log::info!("Using TCP transport to enclave: {}", addr);
-        Transport::Tcp(addr.parse().unwrap())
+        create_default_transport()
     };
-=======
-    let transport = determine_transport();
-    log::info!("Using TCP transport");
->>>>>>> 22dabf2b
 
     let bot = Bot::from_env();
 
