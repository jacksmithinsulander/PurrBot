--- conflicted
+++ resolved
@@ -6,6 +6,7 @@
 use serde::{Deserialize, Serialize};
 use std::sync::Mutex;
 use thiserror::Error;
+use chacha20poly1305::{ChaCha20Poly1305, Key, Nonce};
 
 pub mod transport;
 
@@ -150,7 +151,6 @@
         .hash_password_into(password.as_bytes(), salt, &mut key)
         .map_err(|e| KeyManagerError::KeyGenerationError(e.to_string()))?;
     Ok(key)
-<<<<<<< HEAD
 }
 
 /// Encrypts plaintext using ChaCha20Poly1305
@@ -181,6 +181,4 @@
     cipher
         .decrypt(nonce, ciphertext)
         .map_err(|e| KeyManagerError::DecryptionError(e.to_string()))
-=======
->>>>>>> 93998fb6
 }